--- conflicted
+++ resolved
@@ -113,11 +113,7 @@
 /// widely recognised Rust idioms.
 ///
 /// ```
-<<<<<<< HEAD
-/// use rocksdb::{DB, CreateIter};
-=======
-/// use rocksdb::{DB, Options};
->>>>>>> 5b868648
+/// use rocksdb::{DB, CreateIter, Options};
 ///
 /// let path = "_path_for_rocksdb_storage4";
 /// {
@@ -156,25 +152,16 @@
 /// }
 /// let _ = DB::destroy(&Options::default(), path);
 /// ```
-<<<<<<< HEAD
-pub struct DBRawIterator {
+pub struct DBRawIterator<'a> {
     pub(crate) inner: *mut ffi::rocksdb_iterator_t,
-=======
-pub struct DBRawIterator<'a> {
-    inner: *mut ffi::rocksdb_iterator_t,
-    db: PhantomData<&'a DB>,
->>>>>>> 5b868648
+    pub(crate) db: PhantomData<&'a dyn CreateIter>,
 }
 
 /// An iterator over a database or column family, with specifiable
 /// ranges and direction.
 ///
 /// ```
-<<<<<<< HEAD
-/// use rocksdb::{DB, Direction, IteratorMode, CreateIter};
-=======
-/// use rocksdb::{DB, Direction, IteratorMode, Options};
->>>>>>> 5b868648
+/// use rocksdb::{DB, Direction, IteratorMode, Options, CreateIter};
 ///
 /// let path = "_path_for_rocksdb_storage2";
 /// {
@@ -222,15 +209,14 @@
     From(&'a [u8], Direction),
 }
 
-<<<<<<< HEAD
 pub trait CreateIter {
-    fn raw_iter(&self, readopts: &ReadOptions) -> DBRawIterator;
-
-    fn raw_iter_cf(
-        &self,
+    fn raw_iter<'a>(&'a self, readopts: &ReadOptions) -> DBRawIterator<'a>;
+
+    fn raw_iter_cf<'a>(
+        &'a self,
         cf_handle: ColumnFamily,
         readopts: &ReadOptions,
-    ) -> Result<DBRawIterator, Error>;
+    ) -> Result<DBRawIterator<'a>, Error>;
 
     fn iter(&self, readopts: &ReadOptions, mode: IteratorMode) -> DBIterator {
         let mut rv = DBIterator {
@@ -240,23 +226,12 @@
         };
         rv.set_mode(mode);
         rv
-=======
-impl<'a> DBRawIterator<'a> {
-    fn new(db: &DB, readopts: &ReadOptions) -> DBRawIterator<'a> {
-        unsafe {
-            DBRawIterator {
-                inner: ffi::rocksdb_create_iterator(db.inner, readopts.inner),
-                db: PhantomData,
-            }
-        }
->>>>>>> 5b868648
     }
 
     fn iter_cf(
         &self,
         cf_handle: ColumnFamily,
         readopts: &ReadOptions,
-<<<<<<< HEAD
         mode: IteratorMode,
     ) -> Result<DBIterator, Error> {
         let mut rv = DBIterator {
@@ -267,9 +242,14 @@
         rv.set_mode(mode);
         Ok(rv)
     }
+
+    fn iterator_opt(&self, mode: IteratorMode, readopts: &ReadOptions) -> DBIterator {
+        self.iter(&readopts, mode)
+    }
+
     fn iterator(&self, mode: IteratorMode) -> DBIterator {
-        let opts = ReadOptions::default();
-        self.iter(&opts, mode)
+        let readopts = ReadOptions::default();
+        self.iterator_opt(mode, &readopts)
     }
 
     fn full_iterator(&self, mode: IteratorMode) -> DBIterator {
@@ -291,15 +271,6 @@
     ) -> Result<DBIterator, Error> {
         let opts = ReadOptions::default();
         self.iter_cf(cf_handle, &opts, mode)
-=======
-    ) -> Result<DBRawIterator<'a>, Error> {
-        unsafe {
-            Ok(DBRawIterator {
-                inner: ffi::rocksdb_create_iterator_cf(db.inner, readopts.inner, cf_handle.inner),
-                db: PhantomData,
-            })
-        }
->>>>>>> 5b868648
     }
 
     fn full_iterator_cf(
@@ -337,7 +308,7 @@
     }
 }
 
-impl DBRawIterator {
+impl<'a> DBRawIterator<'a> {
     /// Returns true if the iterator is valid.
     pub fn valid(&self) -> bool {
         unsafe { ffi::rocksdb_iter_valid(self.inner) != 0 }
@@ -348,16 +319,7 @@
     /// # Examples
     ///
     /// ```rust
-<<<<<<< HEAD
-    /// use rocksdb::{DB, CreateIter};
-    ///
-    /// let mut db = DB::open_default("path/for/rocksdb/storage5").unwrap();
-    /// let mut iter = db.raw_iterator();
-    ///
-    /// // Iterate all keys from the start in lexicographic order
-=======
-    /// use rocksdb::{DB, Options};
->>>>>>> 5b868648
+    /// use rocksdb::{DB, Options, CreateIter};
     ///
     /// let path = "_path_for_rocksdb_storage5";
     /// {
@@ -394,11 +356,7 @@
     /// # Examples
     ///
     /// ```rust
-<<<<<<< HEAD
-    /// use rocksdb::{DB, CreateIter};
-=======
-    /// use rocksdb::{DB, Options};
->>>>>>> 5b868648
+    /// use rocksdb::{DB, Options, CreateIter};
     ///
     /// let path = "_path_for_rocksdb_storage6";
     /// {
@@ -438,14 +396,7 @@
     /// # Examples
     ///
     /// ```rust
-<<<<<<< HEAD
-    /// use rocksdb::{DB, CreateIter};
-    ///
-    /// let mut db = DB::open_default("path/for/rocksdb/storage7").unwrap();
-    /// let mut iter = db.raw_iterator();
-=======
-    /// use rocksdb::{DB, Options};
->>>>>>> 5b868648
+    /// use rocksdb::{DB, Options, CreateIter};
     ///
     /// let path = "_path_for_rocksdb_storage7";
     /// {
@@ -484,11 +435,7 @@
     /// # Examples
     ///
     /// ```rust
-<<<<<<< HEAD
-    /// use rocksdb::{DB, CreateIter};
-=======
-    /// use rocksdb::{DB, Options};
->>>>>>> 5b868648
+    /// use rocksdb::{DB, Options, CreateIter};
     ///
     /// let path = "_path_for_rocksdb_storage8";
     /// {
@@ -593,36 +540,7 @@
     }
 }
 
-<<<<<<< HEAD
-impl DBIterator {
-=======
 impl<'a> DBIterator<'a> {
-    fn new(db: &DB, readopts: &ReadOptions, mode: IteratorMode) -> DBIterator<'a> {
-        let mut rv = DBIterator {
-            raw: DBRawIterator::new(db, readopts),
-            direction: Direction::Forward, // blown away by set_mode()
-            just_seeked: false,
-        };
-        rv.set_mode(mode);
-        rv
-    }
-
-    fn new_cf(
-        db: &DB,
-        cf_handle: ColumnFamily,
-        readopts: &ReadOptions,
-        mode: IteratorMode,
-    ) -> Result<DBIterator<'a>, Error> {
-        let mut rv = DBIterator {
-            raw: DBRawIterator::new_cf(db, cf_handle, readopts)?,
-            direction: Direction::Forward, // blown away by set_mode()
-            just_seeked: false,
-        };
-        rv.set_mode(mode);
-        Ok(rv)
-    }
-
->>>>>>> 5b868648
     pub fn set_mode(&mut self, mode: IteratorMode) {
         match mode {
             IteratorMode::Start => {
@@ -932,21 +850,7 @@
     }
 
     pub fn list_cf<P: AsRef<Path>>(opts: &Options, path: P) -> Result<Vec<String>, Error> {
-<<<<<<< HEAD
-        let cpath = match CString::new(path.as_ref().to_string_lossy().as_bytes()) {
-            Ok(c) => c,
-            Err(_) => {
-                return Err(Error::new(
-                    "Failed to convert path to CString \
-                     when opening DB."
-                        .to_owned(),
-                ));
-            }
-        };
-
-=======
         let cpath = to_cpath(path)?;
->>>>>>> 5b868648
         let mut length = 0;
 
         unsafe {
@@ -1104,14 +1008,6 @@
                 opts.inner,
                 cname.as_ptr(),
             ));
-<<<<<<< HEAD
-            let cf = ColumnFamily { inner: cf_handler };
-            self.cfs
-                .write()
-                .map_err(|e| Error::new(e.to_string()))?
-                .insert(name.to_string(), cf);
-            cf
-=======
 
             self.cfs
                 .write()
@@ -1122,7 +1018,6 @@
                 inner: cf_handle,
                 db: PhantomData,
             }
->>>>>>> 5b868648
         };
         Ok(cf)
     }
@@ -1153,81 +1048,6 @@
         })
     }
 
-<<<<<<< HEAD
-=======
-    pub fn iterator(&self, mode: IteratorMode) -> DBIterator {
-        let readopts = ReadOptions::default();
-        self.iterator_opt(mode, &readopts)
-    }
-
-    pub fn iterator_opt(&self, mode: IteratorMode, readopts: &ReadOptions) -> DBIterator {
-        DBIterator::new(self, &readopts, mode)
-    }
-
-    /// Opens an interator with `set_total_order_seek` enabled.
-    /// This must be used to iterate across prefixes when `set_memtable_factory` has been called
-    /// with a Hash-based implementation.
-    pub fn full_iterator(&self, mode: IteratorMode) -> DBIterator {
-        let mut opts = ReadOptions::default();
-        opts.set_total_order_seek(true);
-        DBIterator::new(self, &opts, mode)
-    }
-
-    pub fn prefix_iterator<P: AsRef<[u8]>>(&self, prefix: P) -> DBIterator {
-        let mut opts = ReadOptions::default();
-        opts.set_prefix_same_as_start(true);
-        DBIterator::new(
-            self,
-            &opts,
-            IteratorMode::From(prefix.as_ref(), Direction::Forward),
-        )
-    }
-
-    pub fn iterator_cf(
-        &self,
-        cf_handle: ColumnFamily,
-        mode: IteratorMode,
-    ) -> Result<DBIterator, Error> {
-        let opts = ReadOptions::default();
-        DBIterator::new_cf(self, cf_handle, &opts, mode)
-    }
-
-    pub fn full_iterator_cf(
-        &self,
-        cf_handle: ColumnFamily,
-        mode: IteratorMode,
-    ) -> Result<DBIterator, Error> {
-        let mut opts = ReadOptions::default();
-        opts.set_total_order_seek(true);
-        DBIterator::new_cf(self, cf_handle, &opts, mode)
-    }
-
-    pub fn prefix_iterator_cf<P: AsRef<[u8]>>(
-        &self,
-        cf_handle: ColumnFamily,
-        prefix: P,
-    ) -> Result<DBIterator, Error> {
-        let mut opts = ReadOptions::default();
-        opts.set_prefix_same_as_start(true);
-        DBIterator::new_cf(
-            self,
-            cf_handle,
-            &opts,
-            IteratorMode::From(prefix.as_ref(), Direction::Forward),
-        )
-    }
-
-    pub fn raw_iterator(&self) -> DBRawIterator {
-        let opts = ReadOptions::default();
-        DBRawIterator::new(self, &opts)
-    }
-
-    pub fn raw_iterator_cf(&self, cf_handle: ColumnFamily) -> Result<DBRawIterator, Error> {
-        let opts = ReadOptions::default();
-        DBRawIterator::new_cf(self, cf_handle, &opts)
-    }
-
->>>>>>> 5b868648
     pub fn snapshot(&self) -> Snapshot {
         Snapshot::new(self)
     }
@@ -1471,6 +1291,7 @@
         unsafe {
             DBRawIterator {
                 inner: ffi::rocksdb_create_iterator(self.inner, readopts.inner),
+                db: PhantomData,
             }
         }
     }
@@ -1483,6 +1304,7 @@
         unsafe {
             Ok(DBRawIterator {
                 inner: ffi::rocksdb_create_iterator_cf(self.inner, readopts.inner, cf_handle.inner),
+                db: PhantomData,
             })
         }
     }
