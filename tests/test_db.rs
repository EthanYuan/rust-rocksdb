// Copyright 2019 Tyler Neely
//
// Licensed under the Apache License, Version 2.0 (the "License");
// you may not use this file except in compliance with the License.
// You may obtain a copy of the License at
//
// http://www.apache.org/licenses/LICENSE-2.0
//
// Unless required by applicable law or agreed to in writing, software
// distributed under the License is distributed on an "AS IS" BASIS,
// WITHOUT WARRANTIES OR CONDITIONS OF ANY KIND, either express or implied.
// See the License for the specific language governing permissions and
// limitations under the License.

extern crate libc;
extern crate rocksdb;

use libc::size_t;

<<<<<<< HEAD
use rocksdb::{CreateIter, DBVector, Error, IteratorMode, Options, WriteBatch, DB};
use util::DBPath;
=======
use rocksdb::{prelude::*, IteratorMode, TemporaryDBPath, WriteBatch};
>>>>>>> bbbec7f1

#[test]
fn test_db_vector() {
    use std::mem;
    let len: size_t = 4;
    let data: *mut u8 = unsafe { libc::calloc(len, mem::size_of::<u8>()) as *mut u8 };
    let v = unsafe { DBVector::from_c(data, len) };
    let ctrl = [0u8, 0, 0, 0];
    assert_eq!(&*v, &ctrl[..]);
}

#[test]
fn external() {
    let path = TemporaryDBPath::new();

    {
        let db = DB::open_default(&path).unwrap();

        assert!(db.put(b"k1", b"v1111").is_ok());

        let r: Result<Option<DBVector>, Error> = db.get(b"k1");

        assert!(r.unwrap().unwrap().to_utf8().unwrap() == "v1111");
        assert!(db.delete(b"k1").is_ok());
        assert!(db.get(b"k1").unwrap().is_none());
    }
}

#[test]
fn db_vector_as_ref_byte_slice() {
    let path = TemporaryDBPath::new();

    {
        let db = DB::open_default(&path).unwrap();

        assert!(db.put(b"k1", b"v1111").is_ok());

        let r: Result<Option<DBVector>, Error> = db.get(b"k1");
        let vector = r.unwrap().unwrap();

        assert!(get_byte_slice(&vector) == b"v1111");
    }
}

fn get_byte_slice<T: AsRef<[u8]>>(source: &'_ T) -> &'_ [u8] {
    source.as_ref()
}

#[test]
fn errors_do_stuff() {
    let path = TemporaryDBPath::new();
    let _db = DB::open_default(&path).unwrap();
    let opts = Options::default();
    // The DB will still be open when we try to destroy it and the lock should fail.
    match DB::destroy(&opts, &path) {
        Err(s) => {
            let message = s.to_string();
            assert!(message.find("IO error:").is_some());
            assert!(message.find("/LOCK:").is_some());
        }
        Ok(_) => panic!("should fail"),
    }
}

#[test]
fn writebatch_works() {
    let path = TemporaryDBPath::new();
    {
        let db = DB::open_default(&path).unwrap();
        {
            // test put
            let mut batch = WriteBatch::default();
            assert!(db.get(b"k1").unwrap().is_none());
            assert_eq!(batch.len(), 0);
            assert!(batch.is_empty());
            let _ = batch.put(b"k1", b"v1111");
            assert_eq!(batch.len(), 1);
            assert!(!batch.is_empty());
            assert!(db.get(b"k1").unwrap().is_none());
            assert!(db.write(batch).is_ok());
            let r: Result<Option<DBVector>, Error> = db.get(b"k1");
            assert!(r.unwrap().unwrap().to_utf8().unwrap() == "v1111");
        }
        {
            // test delete
            let mut batch = WriteBatch::default();
            let _ = batch.delete(b"k1");
            assert_eq!(batch.len(), 1);
            assert!(!batch.is_empty());
            assert!(db.write(batch).is_ok());
            assert!(db.get(b"k1").unwrap().is_none());
        }
        {
            // test size_in_bytes
            let mut batch = WriteBatch::default();
            let before = batch.size_in_bytes();
            let _ = batch.put(b"k1", b"v1234567890");
            let after = batch.size_in_bytes();
            assert!(before + 10 <= after);
        }
    }
}

#[test]
fn iterator_test() {
    let path = TemporaryDBPath::new();
    {
        let data = [(b"k1", b"v1111"), (b"k2", b"v2222"), (b"k3", b"v3333")];
        let db = DB::open_default(&path).unwrap();

        for (key, value) in &data {
            assert!(db.put(key, value).is_ok());
        }

        let iter = db.iterator(IteratorMode::Start);

        for (idx, (db_key, db_value)) in iter.enumerate() {
            let (key, value) = data[idx];
            assert_eq!((&key[..], &value[..]), (db_key.as_ref(), db_value.as_ref()));
        }
    }
}

#[test]
fn snapshot_test() {
    let path = TemporaryDBPath::new();
    {
        let db = DB::open_default(&path).unwrap();

        assert!(db.put(b"k1", b"v1111").is_ok());

        let snap = db.snapshot();
        assert!(snap.get(b"k1").unwrap().unwrap().to_utf8().unwrap() == "v1111");

        assert!(db.put(b"k2", b"v2222").is_ok());

        assert!(db.get(b"k2").unwrap().is_some());
        assert!(snap.get(b"k2").unwrap().is_none());
    }
}

#[test]
fn set_option_test() {
    let path = TemporaryDBPath::new();
    {
        let db = DB::open_default(&path).unwrap();
        // set an option to valid values
        assert!(db
            .set_options(&[("disable_auto_compactions", "true")])
            .is_ok());
        assert!(db
            .set_options(&[("disable_auto_compactions", "false")])
            .is_ok());
        // invalid names/values should result in an error
        assert!(db
            .set_options(&[("disable_auto_compactions", "INVALID_VALUE")])
            .is_err());
        assert!(db
            .set_options(&[("INVALID_NAME", "INVALID_VALUE")])
            .is_err());
        // option names/values must not contain NULLs
        assert!(db
            .set_options(&[("disable_auto_compactions", "true\0")])
            .is_err());
        assert!(db
            .set_options(&[("disable_auto_compactions\0", "true")])
            .is_err());
        // empty options are not allowed
        assert!(db.set_options(&[]).is_err());
        // multiple options can be set in a single API call
        let multiple_options = [
            ("paranoid_file_checks", "true"),
            ("report_bg_io_stats", "true"),
        ];
        db.set_options(&multiple_options).unwrap();
    }
}<|MERGE_RESOLUTION|>--- conflicted
+++ resolved
@@ -17,12 +17,7 @@
 
 use libc::size_t;
 
-<<<<<<< HEAD
-use rocksdb::{CreateIter, DBVector, Error, IteratorMode, Options, WriteBatch, DB};
-use util::DBPath;
-=======
 use rocksdb::{prelude::*, IteratorMode, TemporaryDBPath, WriteBatch};
->>>>>>> bbbec7f1
 
 #[test]
 fn test_db_vector() {
